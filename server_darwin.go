package gatt

import "errors"

// This is a placeholder so that gatt can build on OS X.

type advertiser interface {
	SetServing(s bool)
	Serving() bool
	Start() error
	Stop() error
	AdvertiseService() error
	// Option(...linux.Option) linux.Option
}

<<<<<<< HEAD
var notImplemented = errors.New("not implemented")

func (s *Server) setDefaultAdvertisement() error            { return notImplemented }
func (s *Server) setAdvertisement(u []UUID, m []byte) error { return notImplemented }
=======
func (s *Server) setDefaultAdvertisement() error            { return nil }
func (s *Server) setAdvertisement(u []UUID, m []byte) error { return nil }
func (s *Server) setAdvertisingServices(u []UUID)           {}
>>>>>>> 78494fb7
func (s *Server) setAdvertisingPacket(b []byte)             {}
func (s *Server) setScanResponsePacket(b []byte)            {}
func (s *Server) setManufacturerData(b []byte)              {}
func (s *Server) start() error                              { return notImplemented }<|MERGE_RESOLUTION|>--- conflicted
+++ resolved
@@ -13,16 +13,11 @@
 	// Option(...linux.Option) linux.Option
 }
 
-<<<<<<< HEAD
 var notImplemented = errors.New("not implemented")
 
 func (s *Server) setDefaultAdvertisement() error            { return notImplemented }
 func (s *Server) setAdvertisement(u []UUID, m []byte) error { return notImplemented }
-=======
-func (s *Server) setDefaultAdvertisement() error            { return nil }
-func (s *Server) setAdvertisement(u []UUID, m []byte) error { return nil }
 func (s *Server) setAdvertisingServices(u []UUID)           {}
->>>>>>> 78494fb7
 func (s *Server) setAdvertisingPacket(b []byte)             {}
 func (s *Server) setScanResponsePacket(b []byte)            {}
 func (s *Server) setManufacturerData(b []byte)              {}
